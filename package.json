--- conflicted
+++ resolved
@@ -1,10 +1,6 @@
 {
   "name": "swaggerize-express",
-<<<<<<< HEAD
-  "version": "0.1.0-alpha.6",
-=======
   "version": "1.0.0-rc.1",
->>>>>>> b2a4b5db
   "author": "Trevor Livingston <trlivingston@paypal.com>",
   "description": "Spec-first REST services with Swagger and Express.",
   "keywords": [
