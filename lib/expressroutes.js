--- conflicted
+++ resolved
@@ -175,9 +175,8 @@
         res.json(options.api);
     });
 
-<<<<<<< HEAD
     routes.forEach(function (route) {
-        makeExpressRoute(router, mountpath, route);
+        makeExpressRoute(router, mountpath, route, options.api.securityDefinitions);
         routePath = buildRoutePath(mountpath, route.path);
         routesMethod[routePath] = routesMethod[routePath] || [];
         routesMethod[routePath].push(route.method.toLowerCase());
@@ -185,10 +184,6 @@
 
     Object.keys(routesMethod).forEach(function (routePath){
         router.use(pathRegexp(routePath), buildNotAllowedMiddleware(routesMethod[routePath]));
-=======
-    routes.forEach(function(route) {
-        makeExpressRoute(router, mountpath, route, options.api.securityDefinitions);
->>>>>>> f6e2d052
     });
 }
 
